--- conflicted
+++ resolved
@@ -60,11 +60,7 @@
             className="hover:font-bold hover:text-emerald-500"
             href={{
               pathname: "/annotation_projects/detail/",
-<<<<<<< HEAD
-              query: { annotation_project_uuid: annotationProject.id },
-=======
               query: { annotation_project_id: annotationProject.id },
->>>>>>> 963d5e99
             }}
           >
             {annotationProject.name}
