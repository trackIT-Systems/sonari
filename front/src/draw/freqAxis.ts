--- conflicted
+++ resolved
@@ -51,11 +51,7 @@
   }
 }
 
-<<<<<<< HEAD
-export default function drawFreqAxis(
-=======
 export default function drawFrequencyAxis(
->>>>>>> 34344793
   ctx: CanvasRenderingContext2D,
   interval: Interval,
   style: AxisStyle = DEFAULT_AXIS_STYLE,
