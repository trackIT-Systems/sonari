--- conflicted
+++ resolved
@@ -8,19 +8,6 @@
 
 export default function Page() {
   const project = useContext(AnnotationProjectContext);
-<<<<<<< HEAD
-  const router = useRouter();
-
-  const onCreateTasks = useCallback(() => {
-    toast.success("Tasks created");
-    router.push(
-      `/annotation_projects/detail/?annotation_project_id=${project.id}`,
-    );
-  }, [project, router]);
-
-  if (project == null) return notFound();
-=======
->>>>>>> 963d5e99
 
   return (
     <Center>
