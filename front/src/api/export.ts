import { AxiosInstance } from "axios";

import type { AnnotationProject } from "@/types";

const DEFAULT_ENDPOINTS = {
  multibase: "/api/v1/export/multibase/",
  dump: "/api/v1/export/dump/",
  passes: "/api/v1/export/passes/",
  stats: "/api/v1/export/stats/",
  time: "/api/v1/export/time/",
  yearlyActivity: "/api/v1/export/yearly-activity/",
};

interface CommonExportParams {
  annotationProjects: AnnotationProject[];
  tags?: string[];
  statuses?: string[];
  startDate?: string;
  endDate?: string;
}

function buildCommonParams(params: CommonExportParams): URLSearchParams {
  const urlParams = new URLSearchParams();
  
  // Add annotation project IDs
  params.annotationProjects.forEach(project => {
<<<<<<< HEAD
    urlParams.append('annotation_project_uuids', project.id.toString());
=======
    urlParams.append('annotation_project_ids', project.id.toString());
>>>>>>> 963d5e99
  });
  
  // Add tags if provided
  if (params.tags && params.tags.length > 0) {
    params.tags.forEach(tag => {
      urlParams.append('tags', tag);
    });
  }
  
  // Add statuses if provided
  if (params.statuses && params.statuses.length > 0) {
    params.statuses.forEach(status => {
      urlParams.append('statuses', status);
    });
  }

  // Add date range if provided
  if (params.startDate) {
    urlParams.append('start_date', params.startDate);
  }
  if (params.endDate) {
    urlParams.append('end_date', params.endDate);
  }

  return urlParams;
}

function extractFilenameFromResponse(response: any, defaultFilename: string): string {
  const contentDisposition = response.headers['content-disposition'];
  if (contentDisposition) {
    const filenameMatch = contentDisposition.match(/filename="?(.+)"?/i);
    if (filenameMatch) {
      return filenameMatch[1];
    }
  }
  return defaultFilename;
}

function createBlobFromResponse(response: any, mimeType: string): Blob {
  return new Blob([response.data], { type: mimeType });
}

export function registerExportAPI(
  instance: AxiosInstance,
  endpoints: typeof DEFAULT_ENDPOINTS = DEFAULT_ENDPOINTS
) {
  async function exportMultiBase(
    annotationProjects: AnnotationProject[],
    tags: string[],
    statuses?: string[],
    startDate?: string,
    endDate?: string,
  ): Promise<{ blob: Blob; filename: string }> {
    const params = buildCommonParams({
      annotationProjects,
      tags,
      statuses,
      startDate,
      endDate,
    });

    const response = await instance.get(`${endpoints.multibase}?${params.toString()}`, {
      responseType: 'blob',
      withCredentials: true,
    });

    const filename = extractFilenameFromResponse(response, 'multibase_export.xlsx');
    const blob = createBlobFromResponse(response, 'application/vnd.openxmlformats-officedocument.spreadsheetml.sheet');

    return { blob, filename };
  }

  async function exportDump(
    annotationProjects: AnnotationProject[],
  ): Promise<{ blob: Blob; filename: string }> {
    const params = buildCommonParams({
      annotationProjects,
    });

    const response = await instance.get(`${endpoints.dump}?${params.toString()}`, {
      responseType: 'blob',
      withCredentials: true,
    });

    const filename = extractFilenameFromResponse(response, 'dump.csv');
    const blob = createBlobFromResponse(response, 'text/csv');

    return { blob, filename };
  }

  async function exportPasses(
    annotationProjects: AnnotationProject[],
    tags: string[],
    statuses?: string[],
    eventCount?: number,
    timePeriod?: { type: 'predefined'; value: string } | { type: 'custom'; value: number; unit: string },
    startDate?: string,
    endDate?: string,
    groupSpecies?: boolean,
  ): Promise<{ blob: Blob; filename: string } | { csv_data: string; chart_image: string; filename: string; passes_data: any[] }> {
    const params = buildCommonParams({
      annotationProjects,
      tags,
      statuses,
      startDate,
      endDate,
    });
    
    // Add passes-specific configuration
    if (eventCount !== undefined) {
      params.append('event_count', eventCount.toString());
    }
    
    if (timePeriod) {
      params.append('time_period_type', timePeriod.type);
      if (timePeriod.type === 'predefined') {
        params.append('predefined_period', timePeriod.value);
      } else {
        params.append('custom_period_value', timePeriod.value.toString());
        params.append('custom_period_unit', timePeriod.unit);
      }
    }
    
    if (groupSpecies !== undefined) {
      params.append('group_species', groupSpecies.toString());
    }
    
    const response = await instance.get(`${endpoints.passes}?${params.toString()}`, {
      responseType: 'json',
      withCredentials: true,
    });

    return response.data;
  }

  async function exportStats(
    annotationProjects: AnnotationProject[],
    tags: string[],
    statuses?: string[],
    startDate?: string,
    endDate?: string,
    groupSpecies?: boolean,
  ): Promise<{ blob: Blob; filename: string }> {
    const params = buildCommonParams({
      annotationProjects,
      tags,
      statuses,
      startDate,
      endDate,
    });
    
    if (groupSpecies !== undefined) {
      params.append('group_species', groupSpecies.toString());
    }
  
    const response = await instance.get(`${endpoints.stats}?${params.toString()}`, {
      responseType: 'blob',
      withCredentials: true,
    });

    const filename = extractFilenameFromResponse(response, 'stats_export.csv');
    const blob = createBlobFromResponse(response, response.headers['content-type'] || 'application/octet-stream');

    return { blob, filename };
  }

  async function exportTime(
    annotationProjects: AnnotationProject[],
    tags: string[],
    statuses?: string[],
    timePeriod?: { type: 'predefined'; value: string } | { type: 'custom'; value: number; unit: string },
    startDate?: string,
    endDate?: string,
    groupSpecies?: boolean,
  ): Promise<{ csv_data: string; chart_image: string; filename: string; time_data: any[] }> {
    const params = buildCommonParams({
      annotationProjects,
      tags,
      statuses,
      startDate,
      endDate,
    });
    
    // Add time-specific configuration
    if (timePeriod) {
      params.append('time_period_type', timePeriod.type);
      if (timePeriod.type === 'predefined') {
        params.append('predefined_period', timePeriod.value);
      } else {
        params.append('custom_period_value', timePeriod.value.toString());
        params.append('custom_period_unit', timePeriod.unit);
      }
    }
    
    if (groupSpecies !== undefined) {
      params.append('group_species', groupSpecies.toString());
    }
  
    const response = await instance.get(`${endpoints.time}?${params.toString()}`, {
      responseType: 'json',
      withCredentials: true,
    });

    return response.data;
  }

  async function exportYearlyActivity(
    annotationProjects: AnnotationProject[],
    tags: string[],
    statuses?: string[],
    startDate?: string,
    endDate?: string,
    groupSpecies?: boolean,
  ): Promise<{ csv_data: string; chart_images: string[]; project_names: string[]; filename: string; yearly_activity_data: any[] }> {
    const params = buildCommonParams({
      annotationProjects,
      tags,
      statuses,
      startDate,
      endDate,
    });
    
    if (groupSpecies !== undefined) {
      params.append('group_species', groupSpecies.toString());
    }
  
    const response = await instance.get(`${endpoints.yearlyActivity}?${params.toString()}`, {
      responseType: 'json',
      withCredentials: true,
    });

    return response.data;
  }

  return {
    multibase: exportMultiBase,
    dump: exportDump,
    passes: exportPasses,
    stat: exportStats,
    time: exportTime,
    yearlyActivity: exportYearlyActivity,
  } as const;
}<|MERGE_RESOLUTION|>--- conflicted
+++ resolved
@@ -24,11 +24,7 @@
   
   // Add annotation project IDs
   params.annotationProjects.forEach(project => {
-<<<<<<< HEAD
-    urlParams.append('annotation_project_uuids', project.id.toString());
-=======
     urlParams.append('annotation_project_ids', project.id.toString());
->>>>>>> 963d5e99
   });
   
   // Add tags if provided
