import { AxiosInstance } from "axios";
import { z } from "zod";

import { GetManySchema, Page } from "@/api/common";
import {
  AnnotationProjectSchema,
  GeometrySchema,
  RecordingSchema,
  SoundEventAnnotationSchema,
  TagSchema,
  UserSchema,
} from "@/schemas";

import type { AnnotationTask, SoundEventAnnotation, Tag } from "@/types";

const SoundEventAnnotationCreateSchema = z.object({
  geometry: GeometrySchema,
  tags: z.array(TagSchema).optional(),
});

export type SoundEventAnnotationCreate = z.input<
  typeof SoundEventAnnotationCreateSchema
>;

const SoundEventAnnotationUpdateSchema = z.object({
  geometry: GeometrySchema,
});

export type SoundEventAnnotationUpdate = z.input<
  typeof SoundEventAnnotationUpdateSchema
>;

const DEFAULT_ENDPOINTS = {
  create: "/api/v1/sound_event_annotations/",
  getMany: "/api/v1/sound_event_annotations/",
  get: "/api/v1/sound_event_annotations/detail/",
  update: "/api/v1/sound_event_annotations/detail/",
  delete: "/api/v1/sound_event_annotations/detail/",
  addTag: "/api/v1/sound_event_annotations/detail/tags/",
  removeTag: "/api/v1/sound_event_annotations/detail/tags/",
};

export function registerSoundEventAnnotationsAPI(
  instance: AxiosInstance,
  endpoints: typeof DEFAULT_ENDPOINTS = DEFAULT_ENDPOINTS,
) {
  async function create(
    annotationTask: AnnotationTask,
    data: SoundEventAnnotationCreate,
  ): Promise<SoundEventAnnotation> {
    const body = SoundEventAnnotationCreateSchema.parse(data);
    const response = await instance.post(endpoints.create, body, {
      params: { annotation_task_id: annotationTask.id },
    });
    return SoundEventAnnotationSchema.parse(response.data);
  }

<<<<<<< HEAD
  async function getMany(
    query: GetAnnotationsQuerySchema,
  ): Promise<SoundEventAnnotationPage> {
    const params = GetAnnotationsQuerySchema.parse(query);
    const response = await instance.get(endpoints.getMany, {
      params: {
        limit: params.limit,
        offset: params.offset,
        sort_by: params.sort_by,
        annotation_project__eq: params.annotation_project?.id,
        recording__eq: params.recording?.uuid,
        sound_event__eq: params.sound_event?.uuid,
        created_by__eq: params.created_by?.id,
        tag__key: params.tag?.key,
        tag__value: params.tag?.value,
      },
    });
    return SoundEventAnnotationPageSchema.parse(response.data);
  }

  async function getScatterPlotData(
    query: GetAnnotationsQuerySchema,
  ): Promise<ScatterPlotDataPage> {
    const params = GetAnnotationsQuerySchema.parse(query);
    const response = await instance.get(endpoints.getScatterPlotData, {
      params: {
        limit: params.limit,
        offset: params.offset,
        sort_by: params.sort_by,
        annotation_project__eq: params.annotation_project?.id,
        recording__eq: params.recording?.uuid,
        sound_event__eq: params.sound_event?.uuid,
        created_by__eq: params.created_by?.id,
        tag__key: params.tag?.key,
        tag__value: params.tag?.value,
      },
    });
    return ScatterPlotDataPageSchema.parse(response.data);
  }

=======
>>>>>>> 963d5e99
  async function getSoundEventAnnotation(
    id: number,
  ): Promise<SoundEventAnnotation> {
    const response = await instance.get(endpoints.get, {
      params: { sound_event_annotation_id: id },
    });
    return SoundEventAnnotationSchema.parse(response.data);
  }

  async function updateSoundEventAnnotation(
    soundEventAnnotation: SoundEventAnnotation,
    data: SoundEventAnnotationUpdate,
  ): Promise<SoundEventAnnotation> {
    const body = SoundEventAnnotationUpdateSchema.parse(data);
    const response = await instance.patch(endpoints.update, body, {
      params: {
        sound_event_annotation_id: soundEventAnnotation.id,
      },
    });
    return SoundEventAnnotationSchema.parse(response.data);
  }

  async function deleteSoundEventAnnotation(
    soundEventAnnotation: SoundEventAnnotation,
  ): Promise<SoundEventAnnotation> {
    const response = await instance.delete(endpoints.delete, {
      params: {
        sound_event_annotation_id: soundEventAnnotation.id,
      },
    });
    return SoundEventAnnotationSchema.parse(response.data);
  }

  async function addTag(
    soundEventAnnotation: SoundEventAnnotation,
    tag: Tag,
  ): Promise<SoundEventAnnotation> {
    const response = await instance.post(
      endpoints.addTag,
      {},
      {
        params: {
          sound_event_annotation_id: soundEventAnnotation.id,
          key: tag.key,
          value: tag.value,
        },
      },
    );
    return SoundEventAnnotationSchema.parse(response.data);
  }

  async function removeTag(
    soundEventAnnotation: SoundEventAnnotation,
    tag: Tag,
  ): Promise<SoundEventAnnotation> {
    const response = await instance.delete(endpoints.removeTag, {
      params: {
        sound_event_annotation_id: soundEventAnnotation.id,
        key: tag.key,
        value: tag.value,
      },
    });
    return SoundEventAnnotationSchema.parse(response.data);
  }


  return {
    create,
    get: getSoundEventAnnotation,
    update: updateSoundEventAnnotation,
    addTag,
    removeTag,
    delete: deleteSoundEventAnnotation,
  } as const;
}<|MERGE_RESOLUTION|>--- conflicted
+++ resolved
@@ -55,49 +55,6 @@
     return SoundEventAnnotationSchema.parse(response.data);
   }
 
-<<<<<<< HEAD
-  async function getMany(
-    query: GetAnnotationsQuerySchema,
-  ): Promise<SoundEventAnnotationPage> {
-    const params = GetAnnotationsQuerySchema.parse(query);
-    const response = await instance.get(endpoints.getMany, {
-      params: {
-        limit: params.limit,
-        offset: params.offset,
-        sort_by: params.sort_by,
-        annotation_project__eq: params.annotation_project?.id,
-        recording__eq: params.recording?.uuid,
-        sound_event__eq: params.sound_event?.uuid,
-        created_by__eq: params.created_by?.id,
-        tag__key: params.tag?.key,
-        tag__value: params.tag?.value,
-      },
-    });
-    return SoundEventAnnotationPageSchema.parse(response.data);
-  }
-
-  async function getScatterPlotData(
-    query: GetAnnotationsQuerySchema,
-  ): Promise<ScatterPlotDataPage> {
-    const params = GetAnnotationsQuerySchema.parse(query);
-    const response = await instance.get(endpoints.getScatterPlotData, {
-      params: {
-        limit: params.limit,
-        offset: params.offset,
-        sort_by: params.sort_by,
-        annotation_project__eq: params.annotation_project?.id,
-        recording__eq: params.recording?.uuid,
-        sound_event__eq: params.sound_event?.uuid,
-        created_by__eq: params.created_by?.id,
-        tag__key: params.tag?.key,
-        tag__value: params.tag?.value,
-      },
-    });
-    return ScatterPlotDataPageSchema.parse(response.data);
-  }
-
-=======
->>>>>>> 963d5e99
   async function getSoundEventAnnotation(
     id: number,
   ): Promise<SoundEventAnnotation> {
