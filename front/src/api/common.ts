// Purpose: Common types and constants for the API.
import axios from "axios";
import { z } from "zod";

<<<<<<< HEAD
const HOST = "";
const BASE_ROUTE = `/api/v1`;

const instance = axios.create({
  withCredentials: true,
  baseURL: HOST,
  headers: {
    exposedHeaders: ['content-disposition'],
  }
});
=======
const HOST = process.env.NEXT_PUBLIC_SONARI_FOLDER ?? "";
>>>>>>> d2769437

const GetManySchema = z.object({
  limit: z.number().int().gte(-1).optional(),
  offset: z.number().int().gte(0).optional(),
  sort_by: z.string().optional(),
});

type GetManyQuery = z.infer<typeof GetManySchema>;

type Paginated<T> = {
  items: T[];
  total: number;
  limit: number;
  offset: number;
};

const Page = <T extends z.ZodTypeAny>(schema: T) =>
  z.object({
    items: z.array(schema),
    total: z.number().int(),
    limit: z.number().int(),
    offset: z.number().int(),
  });

export {
  HOST,
  GetManySchema,
  type GetManyQuery,
  Page,
  type Paginated,
};<|MERGE_RESOLUTION|>--- conflicted
+++ resolved
@@ -2,20 +2,7 @@
 import axios from "axios";
 import { z } from "zod";
 
-<<<<<<< HEAD
-const HOST = "";
-const BASE_ROUTE = `/api/v1`;
-
-const instance = axios.create({
-  withCredentials: true,
-  baseURL: HOST,
-  headers: {
-    exposedHeaders: ['content-disposition'],
-  }
-});
-=======
 const HOST = process.env.NEXT_PUBLIC_SONARI_FOLDER ?? "";
->>>>>>> d2769437
 
 const GetManySchema = z.object({
   limit: z.number().int().gte(-1).optional(),
