import { AxiosInstance } from "axios";
import { z } from "zod";

import { GetManySchema, Page } from "@/api/common";
import {
  AnnotationProjectSchema,
  AnnotationTaskSchema,
  RecordingSchema,
  SoundEventAnnotationSchema,
  StringFilterSchema,
  TagSchema,
} from "@/schemas";

import type { Tag } from "@/types";

const TagPageSchema = Page(TagSchema);

export type TagPage = z.infer<typeof TagPageSchema>;

export const TagCreateSchema = z.object({
  key: z.string(),
  value: z.string(),
});

export type TagCreate = z.input<typeof TagCreateSchema>;

const TagFilterSchema = z.object({
  search: z.string().optional(),
  key: z.string().optional(),
  value: StringFilterSchema.optional(),
  annotation_project: AnnotationProjectSchema.optional(),
  recording: RecordingSchema.optional(),
  sound_event_annotation: SoundEventAnnotationSchema.optional(),
  annotation_tasks: AnnotationTaskSchema.optional(),
});

export type TagFilter = z.input<typeof TagFilterSchema>;

const GetTagsQuerySchema = z.intersection(
  GetManySchema,
  TagFilterSchema,
);

export type GetTagsQuery = z.input<typeof GetTagsQuerySchema>;

const DEFAULT_ENDPOINTS = {
  get: "/api/v1/tags/",
  getRecordingTags: "/api/v1/tags/recording_tags/",
  create: "/api/v1/tags/",
};

export function registerTagAPI(
  instance: AxiosInstance,
  endpoints: typeof DEFAULT_ENDPOINTS = DEFAULT_ENDPOINTS,
) {
  async function getTags(query: GetTagsQuery): Promise<TagPage> {
    const params = GetTagsQuerySchema.parse(query);
    const response = await instance.get(endpoints.get, {
      params: {
        limit: params.limit,
        offset: params.offset,
        sort_by: params.sort_by,
        search: params.search,
        key__eq: params.key,
        value__eq: params.value?.eq,
        value__has: params.value?.has,
        annotation_project__eq: params.annotation_project?.id,
<<<<<<< HEAD
        recording__eq: params.recording?.uuid,
        sound_event_annotation__eq: params.sound_event_annotation?.uuid,
        clip_annotation__eq: params.clip_annotation?.uuid,
        dataset__eq: params.dataset?.uuid,
      },
    });
    return response.data;
  }

  async function getRecordingTags(
    query: GetRecordingTagsQuery,
  ): Promise<RecordingTagPage> {
    const params = GetRecordingTagsQuerySchema.parse(query);
    const response = await instance.get(endpoints.getRecordingTags, {
      params: {
        limit: params.limit,
        offset: params.offset,
        sort_by: params.sort_by,
        recording__eq: params.recording?.uuid,
        dataset__eq: params.dataset?.uuid,
        tag__key: params.tag?.key,
        tag__value: params.tag?.value,
        issue__eq: params.issue,
=======
        recording__eq: params.recording?.id,
        sound_event_annotation__eq: params.sound_event_annotation?.id,
>>>>>>> 963d5e99
      },
    });
    return response.data;
  }

  async function createTag(data: TagCreate): Promise<Tag> {
    const response = await instance.post(endpoints.create, data);
    return TagSchema.parse(response.data);
  }

  return { get: getTags, create: createTag } as const;
}<|MERGE_RESOLUTION|>--- conflicted
+++ resolved
@@ -65,34 +65,8 @@
         value__eq: params.value?.eq,
         value__has: params.value?.has,
         annotation_project__eq: params.annotation_project?.id,
-<<<<<<< HEAD
-        recording__eq: params.recording?.uuid,
-        sound_event_annotation__eq: params.sound_event_annotation?.uuid,
-        clip_annotation__eq: params.clip_annotation?.uuid,
-        dataset__eq: params.dataset?.uuid,
-      },
-    });
-    return response.data;
-  }
-
-  async function getRecordingTags(
-    query: GetRecordingTagsQuery,
-  ): Promise<RecordingTagPage> {
-    const params = GetRecordingTagsQuerySchema.parse(query);
-    const response = await instance.get(endpoints.getRecordingTags, {
-      params: {
-        limit: params.limit,
-        offset: params.offset,
-        sort_by: params.sort_by,
-        recording__eq: params.recording?.uuid,
-        dataset__eq: params.dataset?.uuid,
-        tag__key: params.tag?.key,
-        tag__value: params.tag?.value,
-        issue__eq: params.issue,
-=======
         recording__eq: params.recording?.id,
         sound_event_annotation__eq: params.sound_event_annotation?.id,
->>>>>>> 963d5e99
       },
     });
     return response.data;
