import { AxiosInstance } from "axios";
import { z } from "zod";

import { GetManySchema, Page } from "@/api/common";
import { AnnotationProjectSchema } from "@/schemas";

import type { AnnotationProject, Tag } from "@/types";

const DEFAULT_ENDPOINTS = {
  getMany: "/api/v1/annotation_projects/",
  create: "/api/v1/annotation_projects/",
  get: "/api/v1/annotation_projects/detail/",
  update: "/api/v1/annotation_projects/detail/",
  delete: "/api/v1/annotation_projects/detail/",
  addTag: "/api/v1/annotation_projects/detail/tags/",
  removeTag: "/api/v1/annotation_projects/detail/tags/",
};

const AnnotationProjectFilterSchema = z.object({
  search: z.string().optional(),
});

export type AnnotationProjectFilter = z.input<
  typeof AnnotationProjectFilterSchema
>;

const AnnotationProjectPageSchema = Page(AnnotationProjectSchema);

export type AnnotationProjectPage = z.infer<typeof AnnotationProjectPageSchema>;

const GetAnnotationProjectsQuerySchema = z.intersection(
  GetManySchema,
  AnnotationProjectFilterSchema,
);

export type GetAnnotationProjectsQuery = z.input<
  typeof GetAnnotationProjectsQuerySchema
>;

export function registerAnnotationProjectAPI(
  instance: AxiosInstance,
  endpoints: typeof DEFAULT_ENDPOINTS = DEFAULT_ENDPOINTS
) {
  async function getMany(
    query: GetAnnotationProjectsQuery,
  ): Promise<AnnotationProjectPage> {
    const params = GetAnnotationProjectsQuerySchema.parse(query);
    const { data } = await instance.get(endpoints.getMany, { params });
    return AnnotationProjectPageSchema.parse(data);
  }

  async function get(id: number): Promise<AnnotationProject> {
    const { data } = await instance.get(endpoints.get, {
      params: { annotation_project_id: id },
    });
    return AnnotationProjectSchema.parse(data);
  }

<<<<<<< HEAD
  async function update(
    annotationProject: AnnotationProject,
    data: AnnotationProjectUpdate,
  ): Promise<AnnotationProject> {
    const body = AnnotationProjectUpdateSchema.parse(data);
    const { data: responseData } = await instance.patch(
      endpoints.update,
      body,
      {
        params: { annotation_project_id: annotationProject.id },
      },
    );
    return AnnotationProjectSchema.parse(responseData);
  }

=======
>>>>>>> 963d5e99
  async function deleteAnnotationProject(
    annotationProject: AnnotationProject,
  ): Promise<AnnotationProject> {
    const { data } = await instance.delete(endpoints.delete, {
      params: { annotation_project_id: annotationProject.id },
    });
    return AnnotationProjectSchema.parse(data);
  }

  async function addTag(
    annotationProject: AnnotationProject,
    tag: Tag,
  ): Promise<AnnotationProject> {
    const { data } = await instance.post(
      endpoints.addTag,
      {},
      {
        params: {
          annotation_project_id: annotationProject.id,
          key: tag.key,
          value: tag.value,
        },
      },
    );
    return AnnotationProjectSchema.parse(data);
  }

  async function removeTag(
    annotationProject: AnnotationProject,
    tag: Tag,
  ): Promise<AnnotationProject> {
    const { data } = await instance.delete(endpoints.removeTag, {
      params: {
        annotation_project_id: annotationProject.id,
        key: tag.key,
        value: tag.value,
      },
    });
    return AnnotationProjectSchema.parse(data);
  }

  return {
    getMany,
    get,
    delete: deleteAnnotationProject,
    addTag,
    removeTag,
  } as const;
}<|MERGE_RESOLUTION|>--- conflicted
+++ resolved
@@ -56,24 +56,6 @@
     return AnnotationProjectSchema.parse(data);
   }
 
-<<<<<<< HEAD
-  async function update(
-    annotationProject: AnnotationProject,
-    data: AnnotationProjectUpdate,
-  ): Promise<AnnotationProject> {
-    const body = AnnotationProjectUpdateSchema.parse(data);
-    const { data: responseData } = await instance.patch(
-      endpoints.update,
-      body,
-      {
-        params: { annotation_project_id: annotationProject.id },
-      },
-    );
-    return AnnotationProjectSchema.parse(responseData);
-  }
-
-=======
->>>>>>> 963d5e99
   async function deleteAnnotationProject(
     annotationProject: AnnotationProject,
   ): Promise<AnnotationProject> {
