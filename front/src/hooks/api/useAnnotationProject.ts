import { useMutation as useQueryMutation } from "@tanstack/react-query";
import { type AxiosError } from "axios";
import { useCallback, useMemo } from "react";
import api from "@/app/api";
import useObject from "@/hooks/utils/useObject";

import type { AnnotationProject, AnnotationTask } from "@/types";

export default function useAnnotationProject({
  id,
  annotationProject,
  onUpdate,
  onDelete,
  onAddTag,
  onRemoveTag,
  onError,
  enabled = true,
}: {
  id: number;
  annotationProject?: AnnotationProject;
  onUpdate?: (annotationProject: AnnotationProject) => void;
  onDelete?: (annotationProject: AnnotationProject) => void;
  onAddTag?: (annotationProject: AnnotationProject) => void;
  onRemoveTag?: (annotationProject: AnnotationProject) => void;
  onAddAnnotationTasks?: (tasks: AnnotationTask[]) => void;
  onError?: (error: AxiosError) => void;
  enabled?: boolean;
}) {
  const { query, useMutation, client } = useObject<AnnotationProject>({
    id,
    initial: annotationProject,
    name: "annotation_project",
    enabled,
    getFn: api.annotationProjects.get,
    onError,
  });

  const addTag = useMutation({
    mutationFn: api.annotationProjects.addTag,
    onSuccess: onAddTag,
  });

  const removeTag = useMutation({
    mutationFn: api.annotationProjects.removeTag,
    onSuccess: onRemoveTag,
  });

  const delete_ = useMutation({
    mutationFn: api.annotationProjects.delete,
    onSuccess: onDelete,
  });

<<<<<<< HEAD
  const { data } = query;
  const addTasks = useCallback(
    async (clips: ClipCreateMany) => {
      if (data == null) return;
      const created_clips = await api.clips.createMany(clips);
      return await api.annotationTasks.createMany(data, created_clips);
    },
    [data],
  );

  const addAnnotationTasks = useQueryMutation({
    mutationFn: addTasks,
    onSuccess: (data) => {
      if (data == null) return;
      onAddAnnotationTasks?.(data);
      client.invalidateQueries({
        queryKey: ["annotation_project", id],
      });
    },
  });

=======
>>>>>>> 963d5e99
  return {
    ...query,
    addTag,
    removeTag,
    delete: delete_,
  } as const;
}<|MERGE_RESOLUTION|>--- conflicted
+++ resolved
@@ -50,30 +50,6 @@
     onSuccess: onDelete,
   });
 
-<<<<<<< HEAD
-  const { data } = query;
-  const addTasks = useCallback(
-    async (clips: ClipCreateMany) => {
-      if (data == null) return;
-      const created_clips = await api.clips.createMany(clips);
-      return await api.annotationTasks.createMany(data, created_clips);
-    },
-    [data],
-  );
-
-  const addAnnotationTasks = useQueryMutation({
-    mutationFn: addTasks,
-    onSuccess: (data) => {
-      if (data == null) return;
-      onAddAnnotationTasks?.(data);
-      client.invalidateQueries({
-        queryKey: ["annotation_project", id],
-      });
-    },
-  });
-
-=======
->>>>>>> 963d5e99
   return {
     ...query,
     addTag,
